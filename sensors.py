import time
from typing import Tuple, List

import matplotlib.pyplot as plt
import numpy as np
import scipy.stats
import scipy.sparse as sparse

from functions import *

__all__ = ['Camera', 'Imu', 'Map', 'Runner']

np.seterr(divide='raise', invalid='ignore')  # raise an error on divide by zero


class FakeNoise:
    def __init__(self, size):
        self.size = size

    def rvs(self, k=1):
        return np.zeros((k, self.size)).squeeze()


class Imu:
    def __init__(self, linear_velocity: np.ndarray, angular_velocity: np.ndarray, time_steps: np.ndarray,
                 variance: np.ndarray):
        assert angular_velocity.shape == linear_velocity.shape
        self._time = np.squeeze(time_steps)
        self._data = np.concatenate([linear_velocity, angular_velocity], axis=0)
        self._variance = np.diag(variance)

        self.pose = expm(np.zeros((4, 4)))
        self.cv = np.eye(6) * 0.25

        self.trail = np.zeros((2, len(self._time)))
        self.noise = self._get_noise()

    def _get_noise(self):
        dim = 6
        _measurement_cv = np.zeros((dim, dim)) + self._variance
        return scipy.stats.multivariate_normal(cov=_measurement_cv)

    def predict(self, idx):
        time_delta, twist_rate = self[idx]
        noise = self.noise.rvs()

        self.update_pose(time_delta * twist_rate)
        s = expm(-time_delta * adj_hat(twist_rate))
        self.cv = s @ self.cv @ s.T + noise

        self.trail[:, idx] = self.xy_coords

    def update_pose(self, twist: np.ndarray):
        """
        Apply hat map and matrix exponential to twist, then matmul with the original pose

        Args:
            twist: 6-long numpy array
        """
        self.pose = self.pose @ expm(hat(twist))

    @property
    def xy_coords(self):
        return self.pose[:2, 3]

    def __len__(self):
        return len(self._time)

    def __getitem__(self, item: int) -> Tuple[np.ndarray, np.ndarray]:
        """
        Get the measurement associated with the timestamp

        Args:
            item: a timestamp

        Returns:
            Time delta and sensor output
        """
        if item >= self.__len__():
            raise StopIteration
        return self._time[item], self._data[:, item, ...]


class Camera:
    def __init__(self, features: np.ndarray, time_steps: np.ndarray, calibration: np.ndarray, base: np.ndarray,
                 pose: np.ndarray, depth_threshold=100, downsample_by=10):
        """

        Args:
            features:
            time_steps:
            calibration:
            base:
            pose:
            depth_threshold:
        """
        self.M = self._get_stereo_calibration(calibration, base)
        self.min_depth = 0.5
        self.max_depth = depth_threshold
        self.inv_pose = pose
        self.pose = inv_pose(pose)

        features = features[..., ::downsample_by, :]
        self._data = self._pre_process(features)
        self._time = time_steps.squeeze()

        self.noise = self._get_noise()

    @staticmethod
    def _get_noise():
        covariance = 0.5
        variance = 3  # 4-5 recommended
        dim = 4
        _measurement_cv = np.zeros((dim, dim)) + covariance + np.diag([variance] * dim)
        return scipy.stats.multivariate_normal(cov=_measurement_cv)

    def img_to_camera_frame(self, observation):
        return img_to_camera_frame(observation, self._fsu, self._fsv, self._cu, self._cv, self._b)

    def img_to_imu_frame(self, observation):
        # todo: untested
        camera_obs = img_to_camera_frame(observation, self._fsu, self._fsv, self._cu, self._cv, self._b)
        imu_obs = homo_mul(self.inv_pose, camera_obs)[:3]
        return imu_obs

    def _get_stereo_calibration(self, k, b):
        self._fsu = k[0, 0]
        self._fsv = k[1, 1]
        self._cu = k[0, 2]
        self._cv = k[1, 2]
        self._b = b

        return np.array([
            [self._fsu, 0, self._cu, 0],
            [0, self._fsv, self._cv, 0],
            [self._fsu, 0, self._cu, -self._fsu * self._b],
            [0, self._fsv, self._cv, 0]
        ])

    def _pre_process(self, features):
        valid_indices = []
        valid_features = []
        for t in range(features.shape[-1]):
            zt = features[..., t]
            indices = np.argwhere(zt[0] != -1).squeeze()
            disparity = zt[0, indices] - zt[2, indices]
            depth = self._fsu * self._b / disparity
            indices = indices[np.logical_and(depth > self.min_depth, depth < self.max_depth)]

            valid_indices.append(indices)
            valid_features.append(zt[:, indices])
        return list(zip(valid_indices, valid_features))

    def __len__(self):
        return len(self._time)

    def __getitem__(self, item: int) -> Tuple[np.ndarray, List[Tuple]]:
        """
        Get the measurement associated with the timestamp

        Args:
            item: a timestamp

        Returns:
            Time delta and sensor output
        """
        if item >= self.__len__():
            raise StopIteration
        return self._time[item], self._data[item]


class Map:
    def __init__(self, n_points: int):
        self.cv = self._get_cv(n_points)
        self.points = np.zeros((3, n_points))
        self.points[:] = np.nan

        self._update_count = np.zeros(n_points)

    @staticmethod
    def _get_cv(n_points):
        prior_covariance = 0.1
        prior_variance = 0.5
<<<<<<< HEAD
        cv_blocks = np.zeros((n_points, 3, 3)) + prior_covariance + np.diag([prior_variance] * 3)[None, ...]
        cv = sparse.bsr_matrix((cv_blocks, np.arange(n_points), np.arange(n_points + 1)),
                               blocksize=(3, 3),
                               shape=(3 * n_points, 3 * n_points))
        return cv

    def __len__(self):
        return self.points.shape[1]

    def update_points(self, indices, innovation, k):
        self._update_count[indices] += 1
        innovation = innovation.T.flatten()
        update = (k @ innovation).reshape((len(self), 3)).T
        self.points[:, indices] += update[:, indices]

    def update_cv(self, k: np.ndarray, h: sparse.bsr_matrix):
        k_bsr = sparse.bsr_matrix(k)
        update = (sparse.eye(len(self) * 3) - k_bsr @ h) @ self.cv
        self.cv = update
=======
        self.cv = np.zeros((3, 3, n_points)) + prior_covariance + np.diag([prior_variance] * 3)[..., None]
        self.points = np.zeros((3, n_points))
        self.points[...] = np.nan

    def update_points(self, indices, update):
        self.points[:, indices] = update

    def update_cv(self, indices, update):
        self.cv[..., indices] = update
>>>>>>> 4b3e6b6d


class Runner:
    """
    A runner class that processes sensor inputs and appropriately updates the car and map objects.
    """

    def __init__(self, camera: Camera, imu: Imu, map_: Map, n_samples: int, plot_interval=1):
        """
        Args:
            n_samples: number of time steps
            camera: Camera object
            imu: Imu object
            map_: Map object
            plot_interval: Interval at which to update the map plot
        """

        self.plot_interval = plot_interval
        self.n_samples = n_samples

        self.camera = camera
        self.imu = imu
        self.map = map_

        self._plot_number = 0
        self.plot = self.plot

        # for debugging
        self._innovation_record = np.zeros((4, len(map_)))

    def run(self):
        print("Run starting")
        report_iterations = int(1e5)

        start = time.time()
        for i in range(self.n_samples):
            self._step(i)
            if (i + 1) % report_iterations == 0:
                print(f'Sample {(i + 1) // 1000} thousand in {time.time() - start: 02f}s')
                start = time.time()

    def _step(self, idx):
        self.imu.predict(idx)

        # map update
        time_delta, (indices, observations) = self.camera[idx]

        mu_m = self.map.points[:, indices]

        new_points = np.argwhere(np.isnan(mu_m[0])).squeeze()
        update_points = np.argwhere(np.logical_not(np.isnan(mu_m[0]))).squeeze()
        self._initialize_map_points(indices[new_points], observations[..., new_points])

        update_indices = indices[update_points]
        observations = observations[..., update_points]
        mu_m = self.map.points[:, update_indices]
        cv_t = self.imu.cv
        if isinstance(update_indices, np.int64):
            noise_m = self.camera.noise.rvs()
            observations, mu_m, noise_m = expand_dim([observations, mu_m, noise_m], -1)
        elif len(update_indices) > 1:
            noise_m = self.camera.noise.rvs(len(update_points)).T
        else:
            return  # we got no observations
        noise_mat_m = vector_to_bsr(noise_m)  # diagonalize and broadcast the noise

        cam_t_map, dpi_dx_at_mu, predicted_observations = self.points_to_observations(mu_m)

        m_times_dpi_dx_at_mu = self.camera.M @ dpi_dx_at_mu.transpose([2, 0, 1])
        h_t = -m_times_dpi_dx_at_mu @ self.camera.pose @ \
              o_dot(homo_mul(inv_pose(self.imu.pose), mu_m)).transpose([2, 0, 1])
        h_m = (m_times_dpi_dx_at_mu @ cam_t_map)[..., :3]

        Hm = sparse.bsr_matrix((h_m, update_indices, np.arange(len(update_indices) + 1)),
                                    blocksize=(4, 3),
                                    shape=(4 * len(update_indices), 3 * len(self.map)))
        self._validate_sparse_construction(Hm, h_m, update_indices)  # todo: remove when finished debugging

        k_m = bsr_kalman_gain(self.map.cv, Hm, noise_mat_m)
        # k_t = kalman_gain(cv_t, h_t, noise_mat_m)

        # k_t = k_t.transpose([1, 2, 0]).reshape(6, -1)  # 6 x 4Nt
        # h_t = h_t.reshape(-1, 6)  # 4Nt x 6

        innovation = (observations - predicted_observations)
        # assert np.all(np.linalg.norm(innovation, axis=0) < 10), \
        #     f"Innovation is very large {np.linalg.norm(innovation, axis=0)}"
        self._update_innovation_record(innovation, update_indices)

        self.map.update_points(update_indices, innovation, k_m)
        self.map.update_cv(k_m, Hm)

        # self.imu.update_pose(k_t @ innovation.flatten())
        # self.imu.cv = (np.eye(6) - k_t @ h_t) @ self.imu.cv
        return

    def _validate_sparse_construction(self, Hm, h_m, update_indices):
        Hm = Hm.toarray()
        rand_idx = np.random.randint(0, len(h_m))
        h_m_slice = h_m[rand_idx]
        Hm_slice = Hm[rand_idx * 4: (rand_idx + 1) * 4,
                   update_indices[rand_idx] * 3: (update_indices[rand_idx] + 1) * 3]
        assert np.all(h_m_slice == Hm_slice)

    def _update_innovation_record(self, innovation, update_indices):
        innovation = innovation.squeeze()
        self._innovation_record[:, update_indices] = innovation

    def points_to_observations(self, mu):
        cam_t_map = self.camera.pose @ inv_pose(self.imu.pose)  # pose converting from world to camera
        mu_camera_ = homo_mul(cam_t_map, mu)  # mu in the camera frame
        dpi_dx_at_mu = d_pi_dx(mu_camera_)  # derivative of the camera model evaluated at mu in the cam frame
        predicted_observations = self.camera.M @ pi(mu_camera_)
        return cam_t_map, dpi_dx_at_mu, predicted_observations

    def _initialize_map_points(self, indices, observations):
        """
        Initialize map points
        Args:
            indices:
            observations:

        Returns:

        """
        map_frame = self.observation_to_points(observations)
        self.map.points[:, indices] = map_frame

    def observation_to_points(self, observations):
        """
        Converts valid stereo image observations to xyz points in the world

        Args:
            observations: (xL, yL, xR, yR)

        Returns:
            (x, y, z)
        """
        camera_frame = self.camera.img_to_camera_frame(observations)
        map_frame = homo_mul(self.imu.pose @ inv_pose(self.camera.pose), camera_frame)[:3]
        return map_frame

    def plot(self, blocking=True):
        fig, ax = plt.subplots()
        ax.scatter(self.map.points[0], self.map.points[1], s=1, label='landmarks')
        ax.scatter(self.imu.trail[0], self.imu.trail[1], s=1, label='path')
        ax.set_title("Map")
        ax.set_xlabel("x distance from start (m)")
        ax.set_ylabel("y distance from start (m)")
        plt.legend()
        plt.show(block=blocking)<|MERGE_RESOLUTION|>--- conflicted
+++ resolved
@@ -181,7 +181,6 @@
     def _get_cv(n_points):
         prior_covariance = 0.1
         prior_variance = 0.5
-<<<<<<< HEAD
         cv_blocks = np.zeros((n_points, 3, 3)) + prior_covariance + np.diag([prior_variance] * 3)[None, ...]
         cv = sparse.bsr_matrix((cv_blocks, np.arange(n_points), np.arange(n_points + 1)),
                                blocksize=(3, 3),
@@ -201,17 +200,6 @@
         k_bsr = sparse.bsr_matrix(k)
         update = (sparse.eye(len(self) * 3) - k_bsr @ h) @ self.cv
         self.cv = update
-=======
-        self.cv = np.zeros((3, 3, n_points)) + prior_covariance + np.diag([prior_variance] * 3)[..., None]
-        self.points = np.zeros((3, n_points))
-        self.points[...] = np.nan
-
-    def update_points(self, indices, update):
-        self.points[:, indices] = update
-
-    def update_cv(self, indices, update):
-        self.cv[..., indices] = update
->>>>>>> 4b3e6b6d
 
 
 class Runner:
